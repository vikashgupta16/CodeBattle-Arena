<!DOCTYPE html>
<html lang="en">

<head>
    <meta charset="UTF-8">
    <meta name="viewport" content="width=device-width, initial-scale=1.0">
    <meta name="description" content="CodeArena-CODIGO - Practice coding challenges">
    <title>CodeArena-CODIGO</title>
    <link rel="stylesheet" href="codigo.css">
    <link rel="shortcut icon" href="assets/web-development.png" type="image/x-icon">
    <link href="https://fonts.googleapis.com/css2?family=Poppins:wght@400;600&display=swap" rel="stylesheet">
</head>

<body class="dark-theme">
    <button class="nav-toggle outside-logo-sidebar" onclick="showNav()" aria-label="Open navigation menu">
        <img src="assets/sidebar-icon.png" alt="Menu" class="nav-icon">
    </button>
    
    <nav class="codingPageNav" aria-label="Main navigation">
<<<<<<< HEAD
        <button class="nav-toggle inside-logo-sidebar" aria-label="Close Navigation"></button>
=======
        <button class="nav-close inside-logo-sidebar" onclick="hideNav()" aria-label="Close navigation">
            <img src="assets/sidebar-icon.png" alt="Close" class="nav-icon">
        </button>
        
>>>>>>> a9a07e6a
        <ul>
            <li><a href="#home" class="nav-link current" onclick="showSection('home')">Home</a></li>
            <li><a href="#practice" class="nav-link" onclick="showSection('practice')">Practice</a></li>
            <li><a href="#stats" class="nav-link" onclick="showSection('stats')">Stats</a></li>
            <li><a href="#help" class="nav-link" onclick="showSection('help')">Ask AI</a></li>
            <li><a href="#contact" class="nav-link" onclick="showSection('contact')">Contact Us</a></li>
            <li>
                <select name="theme-toggle" id="theme-toggle">
                    <option value="Dark-theme" selected>Dark theme</option>
                    <option value="Light-theme">Light theme</option>
                </select>
                <a href="../LandingPage/index.html" class="logout-btn">Logout</a>
            </li>
        </ul>
    </nav>

    <main onclick="hideNav()">
        <section id="home" class="home-section section">
            <!-- Combined Dashboard Layout -->
            <div class="dashboard-grid">
                <!-- Overview Card with Original Content -->
                <div class="dashboard-card">
                    <div class="welcome-txt">
                        <h1>💻 CodiGo Dashboard</h1>
                        <h2>Welcome, <span id="username">username</span></h2>
                    </div>
                    
                    <div class="home-info">
                        <h2 id="stats">📊 Quick stats</h2>
                        <ul>
                            <li>⭐ Current Rank: #1234</li>
                            <li>🏆 Contests Won: 5</li>
                            <li>🔥 Streak: 7 Days</li>
                            <li>🎯 Next Contest: Code Sprint in 2h 30m</li>
                        </ul>
                    </div>
                </div>

                <!-- Activity Card -->
                <div class="dashboard-card">
                    <h2>Activity</h2>
                    <div class="graph-container">
                        <div class="graph-line"></div>
                        <div class="graph-dots">
                            <span style="height:80%"></span>
                            <span style="height:60%"></span>
                            <span style="height:90%"></span>
                            <span style="height:40%"></span>
                            <span style="height:70%"></span>
                            <span style="height:30%"></span>
                        </div>
                    </div>
                    <div class="activity-metrics">
                        <div class="metric">
                            <span class="value">25k</span>
                            <span class="label">Peak Streak</span>
                        </div>
                        <div class="metric">
                            <span class="value">0</span>
                            <span class="label">Missed Days</span>
                        </div>
                        <div class="metric">
                            <span class="value">Monthly</span>
                            <span class="label">Progress</span>
                        </div>
                    </div>
                </div>

                <!-- Quick Actions Card -->
                <div class="dashboard-card">
                    <div class="home-info">
                        <h2 id="action">⚡Quick Actions:</h2>
                        <ul>
                            <li>✅ Practice Coding - Continue solving problems from where you left off.</li>
                            <li>✅ Join a Contest - Compete live with other coders!</li>
                            <li>✅ AI Help Desk - Ask AI for hints, explanations, and debugging.</li>
                            <li>✅ Leaderboard - See where you stand against global coders.</li>
                        </ul>
                    </div>
                </div>

                <!-- Languages Card -->
                <div class="dashboard-card">
                    <h2>Popular Languages</h2>
                    <div class="language-list">
                        <div class="language-item">
                            <span>C++</span>
                            <span>600+ solved</span>
                        </div>
                        <div class="language-item">
                            <span>Python</span>
                            <span>700+ solved</span>
                        </div>
                        <div class="language-item">
                            <span>Java</span>
                            <span>400+ solved</span>
                        </div>
                        <div class="language-item">
                            <span>JavaScript</span>
                            <span>300+ solved</span>
                        </div>
                    </div>
                </div>

                <!-- Challenges Card -->
                <div class="dashboard-card">
                    <div class="home-info">
                        <h2 id="challenge">📝 Recommended Challenges:</h2>
                        <ul>
                            <li>⿡ Advanced Dynamic Programming - 🔥 Trending</li>
                            <li>⿢ Graph Theory Marathon - 🏆 High Score Challenge</li>
                            <li>⿣ System Design Mock Interview - 🎯 Expert Level</li>
                            <li>📌 View All Challenges →</li>
                        </ul>
                    </div>
                </div>
            </div>
            
            <!-- AI Chat (Unchanged) -->
            <div class="ai-chat">
                <div id="chat-assistant">
                    <div id="header">Advanced Virtual Assistant for Coders</div>
                    <div id="coding-info">Supports: C, C++, Java, Python</div>
                    <div id="chat-box">
                        <!-- Chat logs will appear here -->
                    </div>
                    <div id="input-section">
                        <input type="text" id="chat-input" placeholder="Type your message...">
                        <button id="send-button">Send</button>
                    </div>
                </div>
<<<<<<< HEAD

=======
>>>>>>> a9a07e6a
            </div>
        </section>

        <!-- Practice Section (Completely Unchanged) -->
        <section id="practice" class="practice-section section">
            <p class="are-you-ready">ARE YOU READY!</p>
            <p>Practice Here, Rock Your Future</p>
            <h2>Practice a lot of code here, mainly C,C++,Java & Python</h2>
            <div class="coding-boxes">
                <article class="language-box beginner-box" id="beginner">
                    <h3>Beginner Level</h3>
                    <p>Perfect for those just starting their programming journey:</p>
                    <ul>
                        <li>Basic syntax and concepts</li>
                        <li>Simple algorithms</li>
                        <li>Fundamental problem-solving</li>
                    </ul>
                    <a href="../Easy/beginner.html" class="practice-btn">Start Learning Now</a>
                </article>

                <article class="language-box intermediate-box" id="intermediate">
                    <h3>Intermediate Level</h3>
                    <p>For programmers ready to take the next step:</p>
                    <ul>
                        <li>Data structures</li>
                        <li>Object-oriented programming</li>
                        <li>Medium complexity algorithms</li>
                    </ul>
                    <a href="../Intermediate/Intermediate.html" class="practice-btn">Level Up Now</a>
                </article>

                <article class="language-box advanced-box" id="advanced">
                    <h3>Advanced Level</h3>
                    <p>Challenging content for experienced coders:</p>
                    <ul>
                        <li>Complex algorithms</li>
                        <li>System design</li>
                        <li>Optimization techniques</li>
                    </ul>
                    <a href="../Advanced/Advanced.html" class="practice-btn">Challenge Yourself</a>
                </article>

                <article class="language-box projects-box" id="projects">
                    <h3>Real-world Projects</h3>
                    <p>Apply your skills to practical scenarios:</p>
                    <ul>
                        <li>Full-stack applications</li>
                        <li>Open-source contributions</li>
                        <li>Portfolio builders</li>
                    </ul>
                    <a href="../Real-World/RealWorld.html" class="practice-btn">Build Projects Now</a>
                </article>

                <div class="help-box">
                    <h3>Need Help?</h3>
                    <p>Our AI-powered help system is here to assist you at every skill level.
                        Get personalized guidance from basic concepts to advanced topics.
                        Ask anything and accelerate your learning journey!
                    </p>
                    <a href="#" class="practice-btn">Ask CODi Now</a>
<<<<<<< HEAD
                    </article>
=======
>>>>>>> a9a07e6a
                </div>
            </div>
        </section>

        <!-- Contact Section (Completely Unchanged) -->
        <section id="contact" class="contact-section section">
            <h2 class="heading">Contact</h2>
            <form action="#" class="contact-form">
                <input type="text" placeholder="Your Name" class="name" required>
                <input type="email" placeholder="Email address" class="email" required>
                <textarea cols="30" rows="10" placeholder="Enter Your Message" class="message" required></textarea>
                <button type="submit" class="send-btn">Send</button>
            </form>
        </section>
    </main>

    <!-- Scripts (Completely Unchanged) -->
    <script type="text/javascript" src="https://cdn.jsdelivr.net/npm/@emailjs/browser@4/dist/email.min.js"></script>
    <script src="https://unpkg.com/sweetalert/dist/sweetalert.min.js"></script>
<<<<<<< HEAD

    <script type="text/javascript">
        (function () {
            emailjs.init({
                publicKey: "jS_OjCoYjCk6NEZxd",
            });
        })();
=======
    <script type="text/javascript">
        (function(){ emailjs.init({ publicKey: "jS_OjCoYjCk6NEZxd" }); })();
>>>>>>> a9a07e6a
    </script>
    <script src="script.js"></script>
</body>

</html><|MERGE_RESOLUTION|>--- conflicted
+++ resolved
@@ -17,14 +17,7 @@
     </button>
     
     <nav class="codingPageNav" aria-label="Main navigation">
-<<<<<<< HEAD
         <button class="nav-toggle inside-logo-sidebar" aria-label="Close Navigation"></button>
-=======
-        <button class="nav-close inside-logo-sidebar" onclick="hideNav()" aria-label="Close navigation">
-            <img src="assets/sidebar-icon.png" alt="Close" class="nav-icon">
-        </button>
-        
->>>>>>> a9a07e6a
         <ul>
             <li><a href="#home" class="nav-link current" onclick="showSection('home')">Home</a></li>
             <li><a href="#practice" class="nav-link" onclick="showSection('practice')">Practice</a></li>
@@ -156,10 +149,7 @@
                         <button id="send-button">Send</button>
                     </div>
                 </div>
-<<<<<<< HEAD
-
-=======
->>>>>>> a9a07e6a
+        
             </div>
         </section>
 
@@ -220,10 +210,7 @@
                         Ask anything and accelerate your learning journey!
                     </p>
                     <a href="#" class="practice-btn">Ask CODi Now</a>
-<<<<<<< HEAD
-                    </article>
-=======
->>>>>>> a9a07e6a
+                </article>
                 </div>
             </div>
         </section>
@@ -243,18 +230,13 @@
     <!-- Scripts (Completely Unchanged) -->
     <script type="text/javascript" src="https://cdn.jsdelivr.net/npm/@emailjs/browser@4/dist/email.min.js"></script>
     <script src="https://unpkg.com/sweetalert/dist/sweetalert.min.js"></script>
-<<<<<<< HEAD
-
+ 
     <script type="text/javascript">
         (function () {
             emailjs.init({
                 publicKey: "jS_OjCoYjCk6NEZxd",
             });
         })();
-=======
-    <script type="text/javascript">
-        (function(){ emailjs.init({ publicKey: "jS_OjCoYjCk6NEZxd" }); })();
->>>>>>> a9a07e6a
     </script>
     <script src="script.js"></script>
 </body>
