<!DOCTYPE html>
<html lang="en">

<head>
    <meta charset="UTF-8">
    <meta name="viewport" content="width=device-width, initial-scale=1.0">
    <title>Beginner Arena - CODIGO</title>
    <link rel="shortcut icon" href="convenient.png" type="image/x-icon">
    <style>
        /* Dark Theme CSS Variables */
        :root {
            --bg-dark: #121212;
            --card-bg: #1e1e1e;
            --text-primary: #e0e0e0;
            --text-secondary: #aaaaaa;
            --accent-blue: #75f74d;
            --accent-orange: #ff922b;
            --accent-yellow: #ffd43b;
            --accent-python: #3572A5;
            --success: #2b8a3e;
            --success-hover: #37b24d;
            --border-color: #333;
            --highlight: #2d3436;
            --transition: all 0.3s ease;
        }

        /* Base Styles */
        body {
            font-family: 'Segoe UI', Tahoma, Geneva, Verdana, sans-serif;
            margin: 0;
            padding: 0;
            background-color: var(--bg-dark);
            color: var(--text-primary);
            line-height: 1.6;
        }

        .navbar {
            background-color: #0a0a0a;
            position: fixed;
            top: 0;
            width: 100%;
            z-index: 1000;
            color: white;
            padding: 1rem 2rem;
            display: flex;
            justify-content: space-between;
            align-items: center;
            box-shadow: 0 2px 10px rgba(0, 0, 0, 0.3);
            border-bottom: 1px solid var(--border-color);
        }

        .logo {
            font-size: 1.5rem;
            font-weight: bold;
            color: var(--accent-blue);
        }

        .nav-links {
            list-style: none;
            display: flex;
            gap: 1.5rem;
            margin: 0;
            padding: 0;
        }

        .nav-links a {
            color: var(--text-primary);
            text-decoration: none;
            transition: var(--transition);
            font-weight: 500;
        }

        .nav-links a:hover {
            color: var(--accent-blue);
        }

        .container {
            padding: 2rem;
            max-width: 1200px;
            margin: 0 auto;
        }

        h2,
        h3 {
            color: var(--text-primary);
        }

        h2 {
            margin-bottom: 1.5rem;
            font-size: 1.8rem;
        }

        h3 {
            margin-top: 0;
        }

        /* Challenge List Styles */
        #challenge-container {
            display: grid;
            grid-template-columns: repeat(auto-fill, minmax(300px, 1fr));
            gap: 1.5rem;
        }

        .assignment-box {
            background-color: var(--card-bg);
            padding: 1.5rem;
            border-radius: 8px;
            box-shadow: 0 4px 6px rgba(0, 0, 0, 0.2);
            transition: var(--transition);
            border: 1px solid var(--border-color);
        }

        .assignment-box:hover {
            transform: translateY(-5px);
            box-shadow: 0 6px 12px rgba(0, 0, 0, 0.3);
            border-color: var(--accent-blue);
        }

        .assignment-box p {
            color: var(--text-secondary);
        }

        .solve-btn {
            display: block;
            width: 100%;
            padding: 0.75rem;
            background-color: var(--success);
            color: white;
            border: none;
            border-radius: 5px;
            font-weight: 600;
            cursor: pointer;
            transition: var(--transition);
            margin-top: 1rem;
            text-align: center;
            text-decoration: none;
        }

        .solve-btn:hover {
            background-color: var(--success-hover);
            transform: translateY(-2px);
        }

        /* Coding Page Styles */
        .hidden {
            display: none;
        }

        #coding-page {
            background-color: var(--card-bg);
            padding: 2rem;
            border-radius: 8px;
            box-shadow: 0 4px 6px rgba(0, 0, 0, 0.2);
            margin-top: 2rem;
            border: 1px solid var(--border-color);
        }

        .back-btn {
            background: rgba(77, 171, 247, 0.1);
            border: none;
            color: var(--accent-blue);
            cursor: pointer;
            font-size: 1rem;
            padding: 0.5rem 1rem;
            border-radius: 5px;
            display: flex;
            align-items: center;
            gap: 0.5rem;
            transition: var(--transition);
            margin-bottom: 1.5rem;
        }

        .back-btn:hover {
            background: rgba(77, 171, 247, 0.2);
        }

        .compiler-container {
            margin-top: 1.5rem;
        }

        .code-header {
            display: flex;
            justify-content: space-between;
            align-items: center;
            margin-bottom: 1rem;
        }

        .language-selector {
            padding: 0.5rem;
            border-radius: 5px;
            border: 1px solid var(--border-color);
            background-color: var(--card-bg);
            color: var(--text-primary);
            font-family: inherit;
        }

        #code-editor {
            width: 85%;
            min-height: 200px;
            padding: 1rem;
            border: 1px solid var(--border-color);
            border-radius: 5px;
            font-family: 'Fira Code', 'Courier New', monospace;
            font-size: 0.9rem;
            resize: vertical;
            margin-bottom: 1rem;
            background-color: #252525;
            color: #d4d4d4;
        }

        .practice-btn {
            padding: 0.75rem 1.5rem;
            background-color: var(--success);
            color: white;
            border: none;
            border-radius: 5px;
            font-weight: 600;
            cursor: pointer;
            transition: var(--transition);
        }

        .practice-btn:hover {
            background-color: var(--success-hover);
            transform: translateY(-2px);
        }

        #output-container {
            margin-top: 1.5rem;
            background-color: #252525;
            border-radius: 5px;
            padding: 1rem;
            border: 1px solid var(--border-color);
        }

        #output-box {
            background-color: #1e1e1e;
            padding: 1rem;
            border-radius: 5px;
            min-height: 50px;
            font-family: 'Fira Code', 'Courier New', monospace;
            white-space: pre-wrap;
            border: 1px solid #333;
            margin-top: 0.5rem;
            color: #d4d4d4;
        }

        /* Scrollbar styling */
        ::-webkit-scrollbar {
            width: 8px;
            height: 8px;
        }

        ::-webkit-scrollbar-track {
            background: var(--card-bg);
        }

        ::-webkit-scrollbar-thumb {
            background: #444;
            border-radius: 4px;
        }

        ::-webkit-scrollbar-thumb:hover {
            background: #555;
        }
    </style>
    <link href="https://fonts.googleapis.com/css2?family=Fira+Code:wght@400;500&display=swap" rel="stylesheet">
</head>

<body>
    <!-- Rest of your HTML remains exactly the same -->
    <nav class="navbar">
        <div class="logo">Beginner</div>
        <ul class="nav-links">
            <li><a href="../HomePage/codigo.html">Home</a></li>
            <li><a href="#assignments">Challenges</a></li>
            <li><a href="#leaderboard">Leaderboard</a></li>
        </ul>
    </nav>

    <main class="container">
        <section class="assignments" id="assignments">
            <h2>Beginner Coding Challenges</h2>

            <div id="challenge-container">
                <!-- Challenges will be displayed here automatically -->
            </div>
        </section>

        <div id="coding-page" class="hidden">
            <button class="back-btn" onclick="backToChallenges()">← Back to Challenges</button>
            <div class="challenge-display">
                <h3 id="selected-challenge-title"></h3>
                <p id="selected-challenge-description"></p>
            </div>

            <div class="compiler-container">
                <div class="code-header">
                    <h3>Enter Your Code</h3>
                    <select class="language-selector" id="language-selector">
                        <option value="c">C</option>
                        <option value="c++">C++</option>
                        <option value="java">Java</option>
                        <option value="python">Python</option>
                    </select>
                </div>
                <textarea id="code-editor" placeholder="Write your code here..."></textarea>
                <div class="input-output-section">
                    <button id="run-btn" class="practice-btn" onclick="runCode()">Run Code</button>
                    <div id="output-container" class="hidden">
                        <h3>Output</h3>
                        <div id="output-box" class="output-display"></div>
                    </div>
                </div>
            </div>
        </div>
    </main>

    <script src="https://cdnjs.cloudflare.com/ajax/libs/ace/1.9.6/ace.min.js"></script>
    <script src="https://cdnjs.cloudflare.com/ajax/libs/ace/1.9.6/ext-language_tools.min.js"></script>
    <script>
        // ace-editor
        ace.require("ace/ext/language_tools");
        ace.config.set("basePath", "https://cdnjs.cloudflare.com/ajax/libs/ace/1.9.6/");
        var editor = ace.edit('code-editor', { enableBasicAutocompletion: true, enableSnippets: true, enableLiveAutocompletion: true });
        editor.session.setMode("ace/mode/c_cpp"); // Default mode
        editor.setOptions({
            fontSize: "14px",
            showGutter: true,
            highlightActiveLine: true,
            highlightGutterLine: false,
            wrap: false,
            theme: "ace/theme/monokai"
        });
        // Your JavaScript remains exactly the same
        const challenges = {
            beginner: [
                { title: "Basic Input/Output", description: "Write a program that takes a user's name and age as input and prints a greeting message.", link: "cComp.html?assignment=basic_io" },
                { title: "Simple Calculator", description: "Create a basic calculator that performs addition, subtraction, multiplication, and division.", link: "cComp.html?assignment=calculator" },
                { title: "Even or Odd", description: "Write a program that checks if a number is even or odd.", link: "cComp.html?assignment=even_odd" },
                { title: "Factorial Calculation", description: "Compute the factorial of a given number using a loop.", link: "cComp.html?assignment=factorial" },
                { title: "Prime Number Checker", description: "Determine if a number is prime.", link: "cComp.html?assignment=prime_check" },
                { title: "Fibonacci Sequence", description: "Print the first N numbers in the Fibonacci sequence.", link: "cComp.html?assignment=fibonacci" },
                { title: "Swap Two Numbers", description: "Swap two numbers without using a third variable.", link: "cComp.html?assignment=swap_numbers" },
                { title: "Sum of Digits", description: "Calculate the sum of digits of a given number.", link: "cComp.html?assignment=sum_digits" },
                { title: "Reverse a Number", description: "Reverse the digits of a given number.", link: "cComp.html?assignment=reverse_number" },
                { title: "Leap Year Checker", description: "Check whether a given year is a leap year.", link: "cComp.html?assignment=leap_year" }
            ]
        };

        // Show beginner challenges by default when page loads
        document.addEventListener('DOMContentLoaded', function () {
            showChallenges('beginner');
        });

        function showChallenges(level) {
            const container = document.getElementById("challenge-container");
            container.innerHTML = "";

            challenges[level].forEach(challenge => {
                const challengeBox = document.createElement("div");
                challengeBox.classList.add("assignment-box");
                challengeBox.innerHTML = `
                    <h3>${challenge.title}</h3>
                    <p>${challenge.description}</p>
                    <button class="solve-btn" onclick="selectChallenge('${challenge.title}', '${challenge.description}')">Solve Now</button>
                `;
                container.appendChild(challengeBox);
            });
        }

        function selectChallenge(title, description) {
            // Hide the challenge list
            document.getElementById("assignments").classList.add("hidden");

            // Show the coding page
            document.getElementById("coding-page").classList.remove("hidden");

            // Set the selected challenge info
            document.getElementById("selected-challenge-title").textContent = title;
            document.getElementById("selected-challenge-description").textContent = description;

            // Clear previous code and output
            document.getElementById("code-editor").value = "";
            document.getElementById("output-container").classList.add("hidden");

            // Set default code based on selected language
            updateCodeEditor();
        }

        function backToChallenges() {
            // Show the challenge list
            document.getElementById("assignments").classList.remove("hidden");

            // Hide the coding page
            document.getElementById("coding-page").classList.add("hidden");
        }

        function updateCodeEditor() {
            const language = document.getElementById("language-selector").value;
            let defaultCode = "";
<<<<<<< HEAD
            let mode = ""; // Add a variable to store the mode
=======
>>>>>>> 84a70774

            switch (language) {
                case "c":
                    defaultCode = `#include <stdio.h>\n\nint main() {\n    // Your code here\n    printf("Hello, World!\\n");\n    return 0;\n}`;
                    mode = "ace/mode/c_cpp"; // Set mode for C
                    break;
                case "c++":
                    defaultCode = `#include <iostream>\nusing namespace std;\n\nint main() {\n    // Your code here\n    cout << "Hello, World!" << endl;\n    return 0;\n}`;
                    mode = "ace/mode/c_cpp"; // Set mode for C++
                    break;
                case "java":
                    defaultCode = `public class Main {\n    public static void main(String[] args) {\n        // Your code here\n        System.out.println("Hello, World!");\n    }\n}`;
                    mode = "ace/mode/java"; // Set mode for Java
                    break;
                case "python":
                    defaultCode = `# Your code here\nprint("Hello, World!")`;
                    mode = "ace/mode/python"; // Set mode for Python
                    break;
            }

<<<<<<< HEAD
            // Set the default code in the editor
            editor.setValue(defaultCode, 1); // The second argument moves the cursor to the end of the code

            // Set the mode for syntax highlighting
            editor.session.setMode(mode);
=======
            document.getElementById("code-editor").value = defaultCode;
>>>>>>> 84a70774
        }
        document.getElementById("language-selector").addEventListener('change', updateCodeEditor);

        async function runCode() {
            const code = document.getElementById("code-editor").value;
            const language = document.getElementById("language-selector").value;
            document.getElementById("output-container").classList.remove("hidden");
            document.getElementById("output-box").innerText = "Running code... (Simulated output)";

<<<<<<< HEAD
            // In a real implementation, you would call your API here with the selected language
            // For now, we'll just simulate a response after a short delay
            setTimeout(() => {
                document.getElementById("output-box").innerText = `Language: ${language.toUpperCase()}\n\nHello, World!\nProgram executed successfully.`;
            }, 1000);
=======
            try {
                const req = await fetch(window.location.origin + '/api/run/' + language, {
                    method: 'POST',
                    headers: {
                        "content-type": "application/json"
                    },
                    body: JSON.stringify({
                        code,
                        input: ""
                    })
                });

                const data = await req.json();
                document.getElementById("output-box").textContent = data.out + '\nSignal: ' + data.signal;
            } catch (err) {
                console.error(err);
                alert("Error: " + err.toString() + " please refresh the page and try again");
            }
>>>>>>> 84a70774
        }
    </script>
</body>

</html><|MERGE_RESOLUTION|>--- conflicted
+++ resolved
@@ -1,5 +1,6 @@
 <!DOCTYPE html>
 <html lang="en">
+
 
 <head>
     <meta charset="UTF-8">
@@ -45,6 +46,7 @@
             display: flex;
             justify-content: space-between;
             align-items: center;
+            box-shadow: 0 2px 10px rgba(0, 0, 0, 0.3);
             box-shadow: 0 2px 10px rgba(0, 0, 0, 0.3);
             border-bottom: 1px solid var(--border-color);
         }
@@ -398,10 +400,7 @@
         function updateCodeEditor() {
             const language = document.getElementById("language-selector").value;
             let defaultCode = "";
-<<<<<<< HEAD
             let mode = ""; // Add a variable to store the mode
-=======
->>>>>>> 84a70774
 
             switch (language) {
                 case "c":
@@ -422,15 +421,11 @@
                     break;
             }
 
-<<<<<<< HEAD
             // Set the default code in the editor
             editor.setValue(defaultCode, 1); // The second argument moves the cursor to the end of the code
 
             // Set the mode for syntax highlighting
             editor.session.setMode(mode);
-=======
-            document.getElementById("code-editor").value = defaultCode;
->>>>>>> 84a70774
         }
         document.getElementById("language-selector").addEventListener('change', updateCodeEditor);
 
@@ -440,13 +435,6 @@
             document.getElementById("output-container").classList.remove("hidden");
             document.getElementById("output-box").innerText = "Running code... (Simulated output)";
 
-<<<<<<< HEAD
-            // In a real implementation, you would call your API here with the selected language
-            // For now, we'll just simulate a response after a short delay
-            setTimeout(() => {
-                document.getElementById("output-box").innerText = `Language: ${language.toUpperCase()}\n\nHello, World!\nProgram executed successfully.`;
-            }, 1000);
-=======
             try {
                 const req = await fetch(window.location.origin + '/api/run/' + language, {
                     method: 'POST',
@@ -465,7 +453,6 @@
                 console.error(err);
                 alert("Error: " + err.toString() + " please refresh the page and try again");
             }
->>>>>>> 84a70774
         }
     </script>
 </body>
