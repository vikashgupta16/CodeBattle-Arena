--- conflicted
+++ resolved
@@ -7,16 +7,12 @@
   "scripts": {
     "start": "node server/index.js",
     "dev": "nodemon server/index.js",
-<<<<<<< HEAD
-    "lint": "eslint server/ client/ --ext .js --max-warnings 50",
-    "test": "echo \"Error: no test specified\" && exit 1"
-=======
+
     "test": "echo \"No tests specified yet\" && exit 0",
     "seed": "node server/seedDatabase.js",
     "lint": "eslint server/ client/ --ext .js --max-warnings 50",
     "build": "echo \"Build step - verifying files exist\" && ls server/",
     "health": "curl -f http://localhost:8080/health || echo 'Health check endpoint needed'"
->>>>>>> 92d249d4
   },
   "repository": {
     "type": "git",
